# BDI-Agent: Blocks World Simulation

A classic AI environment implementing **BDI (Belief-Desire-Intention) planning** for manipulating colored blocks to achieve goal configurations. The current release integrates the [JS-son](https://github.com/TimKam/JS-son) BDI framework to generate plans server-side and animate them through an interactive web-based blocks world simulator.

## Features

- **Interactive Blocks World**: Drag-and-drop interface for creating block configurations
- **JS-son BDI Planning**: Server-side plan synthesis using a JS-son agent with explicit beliefs, desires, and intentions
- **Visual Animation System**: Smooth CSS transitions with robotic claw visualization
- **User Authentication**: Secure user accounts with bcrypt password hashing
- **World Persistence**: Save and load block configurations per user
- **Real-time Planning**: Watch the AI agent execute step-by-step plans to achieve goals

## Architecture

**Backend**: Node.js + Express + MongoDB + JS-son BDI agent
- RESTful API for user authentication, BDI planning (`POST /plan`), and world persistence
- `bdi/blocksWorldAgent.js` wraps a JS-son agent that interprets world state beliefs and synthesizes plans
- Mongoose ODM for database operations
- bcrypt for secure password hashing

**Frontend**: Vanilla JavaScript + HTML5 + CSS3
- No build process - direct file editing and browser refresh
- Embedded CSS and JavaScript for simplicity
- Calls the `/plan` endpoint to request JS-son generated move sequences
- Responsive design with modern UI components

## Prerequisites

### For Docker Deployment (Recommended)
- **Docker Desktop** ([Download](https://docs.docker.com/get-docker/))
- **Modern web browser** (Chrome, Firefox, Safari, Edge)

**Note**: MongoDB is **NOT** required on your machine. Docker includes a MongoDB container automatically.

### For Manual Deployment (Development Only)
- **Node.js** (v14 or higher)
- **MongoDB** (local installation or MongoDB Atlas)
- **Modern web browser** (Chrome, Firefox, Safari, Edge)

## Quick Start (Docker - Recommended)

Docker is the **recommended** way to run this application. It automatically sets up both the Node.js application and MongoDB with zero configuration.

### 1. Clone the Repository
```bash
git clone https://github.com/CSIT321-BDI-Agent/BDI-Agent.git
cd BDI-Agent
```

### 2. Start with Docker

**Windows:**
```cmd
docker-setup.bat
```

**macOS/Linux:**
```bash
chmod +x docker-setup.sh
./docker-setup.sh
```

**Or manually:**
```bash
docker compose up --build -d
```

### 3. Access the Application
- Open your browser to: `http://localhost:3000`
- Create an account and start planning!

**That's it!** No MongoDB installation, no dependency management, no configuration needed.

## Manual Installation (Alternative)

<details>
<summary>Click to expand manual installation instructions</summary>

Use this method only if you prefer not to use Docker or need to develop without containers.

### 1. Clone the Repository
```bash
git clone https://github.com/CSIT321-BDI-Agent/BDI-Agent.git
cd BDI-Agent
```

### 2. Install Dependencies
```bash
npm install
```

### 3. Set Up MongoDB
**Option A: Local MongoDB**
```bash
# Install MongoDB Community Edition
# Start MongoDB service
mongod --dbpath /path/to/your/db
```

**Option B: MongoDB Atlas (Cloud)**
1. Create a free account at [MongoDB Atlas](https://www.mongodb.com/atlas)
2. Create a new cluster and get your connection string
3. Create a `.env` file in the project root:
```env
MONGODB_URI=mongodb+srv://username:password@cluster.mongodb.net/blocks_world
PORT=3000
```

### 4. Start the Application
```bash
node server.js
```

The server will start on `http://localhost:3000`

</details>

## Usage

### Getting Started
1. **Create an Account**: Navigate to the signup page and create a new user account
2. **Add Blocks**: Use the "Add Block" feature to create blocks (single letters A-Z)
3. **Set Goals**: Enter a goal configuration like "A on B on C"
4. **Watch Planning**: Click "Start Simulation" to send the request to the JS-son BDI planner and watch the returned moves animate
5. **Save Worlds**: Save interesting configurations for later use

### Goal Syntax
Goals are specified in natural language format:
- `A on B` - Places block A on top of block B
- `A on B on C` - Creates a stack with C at bottom, B in middle, A on top
- Case-insensitive, separated by "on" keyword

### Planning Algorithm
Planning is handled server-side by a JS-son BDI agent:
- The frontend sends the current stacks and parsed goal chain to `POST /plan`.
- The agent maintains beliefs about stack configuration, forms the desire to satisfy each relation in the goal chain, and derives intentions via JS-son preference logic.
- Plans contain actions such as clearing blockers or stacking a block on its target; each action is returned as `{ "block": "A", "to": "B" }` move descriptors.
- The client animates the returned sequence while displaying metadata (iterations, number of relations resolved).

## Development

### Project Structure
```
BDI-Agent/
├── bdi/                      # JS-son agent and planning utilities
│   ├── blocksWorldAgent.js   # BDI planner implementation
│   └── utils/
│       └── blocks.js         # Planner helper functions
├── models/                   # MongoDB schemas
│   ├── User.js               # User authentication schema
│   └── World.js              # Block world persistence schema
├── utils/                    # Reusable server utilities
│   ├── database.js           # MongoDB connection with retry logic
│   ├── httpError.js          # HTTP error class
│   ├── routeHandler.js       # Route error handling wrapper
│   └── validators.js         # Input validation helpers
├── public/                   # Static frontend files
│   ├── config.js             # Frontend configuration
│   ├── index.html            # Main simulation interface
│   ├── login.html            # User authentication
│   ├── signup.html           # User registration
│   ├── script.js             # Core simulation engine
│   ├── style.css             # Styling and animations
│   └── debug.html            # Debug utilities
├── server.js                 # Express server and API routes
├── planner-debug.js          # Planner regression test suite
├── package.json              # Dependencies and project metadata
├── Dockerfile                # Container definition
├── docker-compose.yml        # Production Docker setup
├── docker-compose.dev.yml    # Development Docker setup
```

### Code Organization

The codebase follows a modular architecture with clear separation of concerns:

**Utilities Layer** (`utils/`):
- Centralized error handling, validation, and database connection logic
- Reusable across routes without duplication
- Isolated for independent testing

**Models Layer** (`models/`):
- Mongoose schemas separated from business logic
- Clean data layer abstraction
- Easy to extend with new collections

**BDI Layer** (`bdi/`):
- JS-son agent implementation
- Planning algorithms and block world helpers
- Independent of web server concerns

**Benefits**:
- **Maintainability**: Single responsibility per module
- **Testability**: Isolated components can be unit tested
- **Scalability**: Easy to add new routes, models, or utilities
- **Code Reusability**: Validation and error handling centralized

### API Endpoints
- `POST /users/signup` - User registration with bcrypt hashing
- `POST /login` - User authentication
- `POST /worlds` - Save world configuration (requires authentication)
- `GET /worlds` - List all saved worlds for authenticated user
- `GET /worlds/:id?userId=` - Load specific world
- `POST /plan` - Generate a JS-son BDI plan for the provided stacks/goal
- `GET /health` - Docker health check endpoint
- Static files served from `/public`

### Dependencies

All packages are necessary and actively used:

| Package | Version | Purpose |
|---------|---------|---------|
| `bcrypt` | ^6.0.0 | User password hashing |
| `cors` | ^2.8.5 | CORS handling for API security |
| `dotenv` | ^17.2.2 | Environment variable management |
| `express` | ^5.1.0 | Web server framework |
| `js-son-agent` | ^0.0.17 | BDI agent framework (core planner) |
| `mongoose` | ^8.18.1 | MongoDB ODM for persistence |

### Development Workflow
1. **Backend Changes**: Edit `server.js` or files in `utils/`, `models/` and restart with `node server.js`
2. **Frontend Changes**: Edit files in `public/` and refresh browser
3. **Database**: MongoDB collections: `users` and `worlds`
4. **Testing**: Run `npm run test:planner` after planner changes

### Recent Improvements

**Code Organization** (October 2025):
- Reduced `server.js` from 350 to 183 lines (48% reduction)
- Created modular `utils/` directory for reusable server utilities
- Created `models/` directory for Mongoose schemas
- Centralized error handling, validation, and database connection logic
- Improved code reusability and testability

**Enhanced Test Coverage**:
- Expanded test suite from 5 to 11 scenarios (120% increase)
- Added 6 negative test cases for error validation
- Validates duplicate detection, unknown blocks, invalid goals, type checking
- Confirmed zero false positives through meta-testing
- All assertions strictly validated

### Environment Variables
```env
PORT=3000                                    # Server port (default: 3000)
MONGODB_URI=mongodb://localhost:27017/blocks_world  # Database connection
```

When running under Docker, environment variables are provided via the compose files. Override them using an `.env` file or compose overrides as needed.

## Troubleshooting

### Common Issues

**Using Docker (Recommended):**
- See [Docker Troubleshooting](#docker-troubleshooting) section below
- Use `docker compose logs -f` to view real-time logs
- Use `curl http://localhost:3000/health` to check application health

**Manual Deployment:**

**Server won't start**
- Check if MongoDB is running: `mongod --version`
- Verify port 3000 is available: `netstat -an | findstr 3000`

**Cannot save worlds**
- Ensure you're logged in (check browser localStorage)
- Verify MongoDB connection in server logs

**Blocks won't move**
- Check browser console for JavaScript errors
- Ensure goal syntax is correct (e.g., "A on B on C")

**Authentication fails**
- Clear browser localStorage: `localStorage.clear()`
- Check MongoDB users collection exists

## Testing

### Planner Regression Tests

Run the automated planner test suite:
```bash
npm run test:planner
```

This executes 11 test scenarios covering:
- Stack reversal
- Tower building
- Interleaved restacking
- Table anchoring
- Invalid goal detection
- Duplicate block detection
- Unknown block references
- Empty/invalid goal chains
- Type validation
- Table position validation

### Manual Testing Workflow

1. Create user account
2. Add blocks A, B, C
3. Set goal "A on B on C"
4. Verify planning and execution
5. Save and reload world
6. Test planner endpoint directly:
```bash
curl -X POST http://localhost:3000/plan \
  -H "Content-Type: application/json" \
  -d '{"stacks":[["C"],["B","A"]],"goalChain":["A","B","C"]}'
```

<<<<<<< HEAD
## Docker Deployment

### Why Docker?

✅ **No MongoDB installation required** - MongoDB runs in a container  
✅ **No dependency conflicts** - Isolated environment  
✅ **One-command setup** - Everything configured automatically  
✅ **Consistent behavior** - Same environment on all machines  
✅ **Easy cleanup** - Remove everything with one command  

=======
>>>>>>> 70093fee
### Quick Start

The application includes production-ready Docker support with MongoDB included.

**Using Setup Scripts:**

Windows:
```cmd
docker-setup.bat
```

macOS/Linux:
```bash
chmod +x docker-setup.sh
./docker-setup.sh
```

**Manual Docker Compose:**

Production:
```bash
docker compose up --build -d
```

Development (with live reload):
```bash
docker compose -f docker-compose.dev.yml up --build -d
```

### Docker Services

| Service | Port | Description |
|---------|------|-------------|
| `app` | 3000 | Node.js BDI application |
| `mongo` | 27017 | MongoDB database (dev only) |

### Docker Commands

```bash
# Start services
docker compose up -d

# View logs
docker compose logs -f

# Stop services
docker compose down

# Clean reset (removes volumes)
docker compose down -v

# Access MongoDB shell
docker compose exec mongo mongosh blocks_world

# Check health
curl http://localhost:3000/health
```

### Environment Variables

Create `.env` file for custom configuration:
```env
NODE_ENV=production
PORT=3000
MONGODB_URI=mongodb://mongo:27017/blocks_world
ALLOWED_ORIGINS=https://yourdomain.com
```

### Docker Architecture

```
┌─────────────────────────────────────────┐
│                Browser                  │
│            localhost:3000               │
└─────────────────┬───────────────────────┘
                  │ HTTP
┌─────────────────▼───────────────────────┐
│            Docker Host                  │
│  ┌─────────────────┐ ┌───────────────┐ │
│  │   App Container │ │ Mongo Container│ │
│  │    (Node.js)    │ │   (MongoDB)   │ │
│  │     :3000       │ │    :27017     │ │
│  └─────────┬───────┘ └───────▲───────┘ │
│            │                 │         │
│            └─────────────────┘         │
│              Internal Network          │
│               (bdi-network)            │
└─────────────────────────────────────────┘
```

### Production Deployment

For production deployment:

1. Use `docker-compose.yml` (not dev version)
2. Set proper environment variables in `.env`
3. Configure reverse proxy (nginx/traefik)
4. Enable MongoDB authentication
5. Set up SSL certificates
6. Configure backup strategies

Example nginx configuration:
```nginx
server {
    listen 80;
    server_name your-domain.com;
    
    location / {
        proxy_pass http://localhost:3000;
        proxy_http_version 1.1;
        proxy_set_header Upgrade $http_upgrade;
        proxy_set_header Connection 'upgrade';
        proxy_set_header Host $host;
        proxy_cache_bypass $http_upgrade;
    }
}
```

### Docker Troubleshooting

**Port 3000 already in use:**
```bash
# Linux/macOS
lsof -ti:3000 | xargs kill -9

# Windows
netstat -ano | findstr :3000
taskkill /PID <PID> /F
```

**MongoDB connection issues:**
```bash
# Check MongoDB logs
docker compose logs mongo

# Restart MongoDB
docker compose restart mongo
```

**Application not responding:**
```bash
# Check application logs
docker compose logs app

# Restart application
docker compose restart app
```
---<|MERGE_RESOLUTION|>--- conflicted
+++ resolved
@@ -311,19 +311,6 @@
   -d '{"stacks":[["C"],["B","A"]],"goalChain":["A","B","C"]}'
 ```
 
-<<<<<<< HEAD
-## Docker Deployment
-
-### Why Docker?
-
-✅ **No MongoDB installation required** - MongoDB runs in a container  
-✅ **No dependency conflicts** - Isolated environment  
-✅ **One-command setup** - Everything configured automatically  
-✅ **Consistent behavior** - Same environment on all machines  
-✅ **Easy cleanup** - Remove everything with one command  
-
-=======
->>>>>>> 70093fee
 ### Quick Start
 
 The application includes production-ready Docker support with MongoDB included.
